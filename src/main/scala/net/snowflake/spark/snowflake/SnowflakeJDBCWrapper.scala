--- conflicted
+++ resolved
@@ -412,11 +412,7 @@
         (if (overwrite) "or replace" else "") +
         (if (temporary) "temporary" else "") + "table" +
         (if (!overwrite) "if not exists" else "") + Identifier(name) +
-<<<<<<< HEAD
-        s"(${schemaString(schema, params)})").execute(connection)
-=======
-        s"(${schemaString(schema)})").execute(bindVariableEnabled)(connection)
->>>>>>> 39b5e3d0
+        s"(${schemaString(schema, params)})").execute(bindVariableEnabled)(connection)
 
     def createTableLike(
                          newTable: String,

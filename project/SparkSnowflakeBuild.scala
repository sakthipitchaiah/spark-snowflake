/*
 * Copyright 2015-2016 Snowflake Computing
 * Copyright 2015 Databricks
 *
 * Licensed under the Apache License, Version 2.0 (the "License");
 * you may not use this file except in compliance with the License.
 * You may obtain a copy of the License at
 *
 *     http://www.apache.org/licenses/LICENSE-2.0
 *
 * Unless required by applicable law or agreed to in writing, software
 * distributed under the License is distributed on an "AS IS" BASIS,
 * WITHOUT WARRANTIES OR CONDITIONS OF ANY KIND, either express or implied.
 * See the License for the specific language governing permissions and
 * limitations under the License.
 */

import org.scalastyle.sbt.ScalastylePlugin.rawScalastyleSettings
import sbt._
import sbt.Keys._
import sbtsparkpackage.SparkPackagePlugin.autoImport._
import scoverage.ScoverageSbtPlugin
import sbtrelease.ReleasePlugin.autoImport._
import sbtrelease.ReleasePlugin.autoImport.ReleaseTransformations._
import com.typesafe.sbt.pgp._
import bintray.BintrayPlugin.autoImport._
import scala.util.Properties

object SparkSnowflakeBuild extends Build {
  val testSparkVersion = settingKey[String]("Spark version to test against")
  val testHadoopVersion = settingKey[String]("Hadoop version to test against")

  // Define a custom test configuration so that unit test helper classes can be re-used under
  // the integration tests configuration; see http://stackoverflow.com/a/20635808.
  lazy val IntegrationTest = config("it") extend Test

  lazy val root = Project("spark-snowflake", file("."))
    .configs(IntegrationTest)
    .settings(net.virtualvoid.sbt.graph.Plugin.graphSettings: _*)
    .settings(Project.inConfig(IntegrationTest)(rawScalastyleSettings()): _*)
    .settings(Defaults.coreDefaultSettings: _*)
    .settings(Defaults.itSettings: _*)
    .settings(
      name := "spark-snowflake",
      organization := "net.snowflake",
      scalaVersion := sys.props.getOrElse("SPARK_SCALA_VERSION", default = "2.11.12"),
      crossScalaVersions := Seq("2.11.12"),
      sparkVersion := "2.3.0",
      testSparkVersion := sys.props.get("spark.testVersion").getOrElse(sparkVersion.value),
      testHadoopVersion := sys.props.get("hadoop.testVersion").getOrElse("2.8.0"),
      javacOptions ++= Seq("-source", "1.8", "-target", "1.8"),
      spName := "snowflake/spark-snowflake",
      sparkComponents ++= Seq("sql", "hive"),
      spIgnoreProvided := true,
      licenses += "Apache-2.0" -> url("http://opensource.org/licenses/Apache-2.0"),
      credentials += Credentials(Path.userHome / ".ivy2" / ".credentials"),
      resolvers +=
        "Sonatype OSS Snapshots" at "https://oss.sonatype.org/content/repositories/snapshots",
      libraryDependencies ++= Seq(
        "org.slf4j" % "slf4j-api" % "1.7.5",
<<<<<<< HEAD
        "net.snowflake" % "snowflake-jdbc" % "3.6.3",
        "net.snowflake" % "snowflake-ingest-sdk" % "0.9.1" excludeAll(ExclusionRule(organization = "com.fasterxml.jackson.core")),
=======
        "net.snowflake" % "snowflake-jdbc" % "3.6.8",
>>>>>>> 63dacbab
        "com.google.guava" % "guava" % "14.0.1" % "test",
        "org.scalatest" %% "scalatest" % "3.0.5" % Test,
        "org.mockito" % "mockito-core" % "1.10.19" % "test",
        "org.apache.commons" % "commons-lang3" % "3.5",

        "org.apache.hadoop" % "hadoop-client" % testHadoopVersion.value % "test" exclude("javax.servlet", "servlet-api") force(),
        "org.apache.hadoop" % "hadoop-common" % testHadoopVersion.value % "test" exclude("javax.servlet", "servlet-api") force(),
        "org.apache.hadoop" % "hadoop-common" % testHadoopVersion.value % "test" classifier "tests" force(),
        "org.apache.hadoop" % "hadoop-aws" % testHadoopVersion.value excludeAll (ExclusionRule(organization = "com.fasterxml.jackson.core")) exclude("org.apache.hadoop", "hadoop-common") exclude("com.amazonaws", "aws-java-sdk-s3")  force(),
        "org.apache.hadoop" % "hadoop-azure" % testHadoopVersion.value excludeAll (ExclusionRule(organization = "com.fasterxml.jackson.core")) exclude("org.apache.hadoop", "hadoop-common") force(),

        "org.apache.spark" %% "spark-core" % testSparkVersion.value % "test" exclude("org.apache.hadoop", "hadoop-client") force(),
        "org.apache.spark" %% "spark-sql" % testSparkVersion.value % "test" exclude("org.apache.hadoop", "hadoop-client") force(),
        "org.apache.spark" %% "spark-hive" % testSparkVersion.value % "test" exclude("org.apache.hadoop", "hadoop-client") force()
      ),
      ScoverageSbtPlugin.ScoverageKeys.coverageHighlighting := {
        if (scalaBinaryVersion.value == "2.10") false
        else true
      },
      logBuffered := false,
      // Display full-length stacktraces from ScalaTest:
      testOptions in Test += Tests.Argument("-oF"),
      fork in Test := true,
      javaOptions in Test ++= Seq("-Xms512M", "-Xmx2048M", "-XX:MaxPermSize=2048M"),

      /********************
       * Release settings *
       ********************/
      com.typesafe.sbt.SbtPgp.autoImportImpl.usePgpKeyHex(Properties.envOrElse("GPG_SIGNATURE", "12345")),
      com.typesafe.sbt.pgp.PgpKeys.pgpPassphrase in Global := Properties.envOrNone("GPG_KEY_PASSPHRASE").map(pw => pw.toCharArray),

      publishMavenStyle := true,
      releaseCrossBuild := true,
      licenses += ("Apache-2.0", url("http://www.apache.org/licenses/LICENSE-2.0")),
      releasePublishArtifactsAction := PgpKeys.publishSigned.value,

      pomExtra :=
        <url>https://github.com/snowflakedb/spark-snowflake</url>
        <scm>
          <url>git@github.com:snowflakedb/spark-snowflake.git</url>
          <connection>scm:git:git@github.com:snowflakedb/spark-snowflake.git</connection>
        </scm>
        <developers>
          <developer>
            <id>MarcinZukowski</id>
            <name>Marcin Zukowski</name>
            <url>https://github.com/MarcinZukowski</url>
          </developer>
          <developer>
            <id>etduwx</id>
            <name>Edward Ma</name>
            <url>https://github.com/etduwx</url>
          </developer>
        </developers>,

      bintrayReleaseOnPublish in ThisBuild := true,
      bintrayOrganization := Some("snowflakedb"),
      bintrayCredentialsFile := {
        val user = Properties.envOrNone("JENKINS_BINTRAY_USER")
        if (user.isDefined) {
          val workspace = Properties.envOrElse("WORKSPACE", ".")
          new File(s"""$workspace/.bintray""")
        } else bintrayCredentialsFile.value
      },

      // Add publishing to spark packages as another step.
      releaseProcess := Seq[ReleaseStep](
        checkSnapshotDependencies,
        inquireVersions,
        runTest,
        setReleaseVersion,
        commitReleaseVersion,
        tagRelease
      )
      // Snowflake-todo: These are removed just in case for now
//        publishArtifacts,
//        setNextVersion,
//        commitNextVersion,
//        pushChanges

    )
}<|MERGE_RESOLUTION|>--- conflicted
+++ resolved
@@ -58,12 +58,8 @@
         "Sonatype OSS Snapshots" at "https://oss.sonatype.org/content/repositories/snapshots",
       libraryDependencies ++= Seq(
         "org.slf4j" % "slf4j-api" % "1.7.5",
-<<<<<<< HEAD
-        "net.snowflake" % "snowflake-jdbc" % "3.6.3",
         "net.snowflake" % "snowflake-ingest-sdk" % "0.9.1" excludeAll(ExclusionRule(organization = "com.fasterxml.jackson.core")),
-=======
         "net.snowflake" % "snowflake-jdbc" % "3.6.8",
->>>>>>> 63dacbab
         "com.google.guava" % "guava" % "14.0.1" % "test",
         "org.scalatest" %% "scalatest" % "3.0.5" % Test,
         "org.mockito" % "mockito-core" % "1.10.19" % "test",
